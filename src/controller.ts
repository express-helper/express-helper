import express, { Handler, NextFunction, Request, Response } from 'express';
import path from 'path';
import fs from 'fs';
import 'reflect-metadata';
import {
  ArgumentResolvedHandler,
  AuthenticationMetadata,
  BodyMetadata,
  Constructor,
  ParamMetadata,
  RequestMetadata,
  ClassDecorator,
  MethodDecorator,
  ParameterDecorator,
} from './types';
import { ExpressHelperError } from './error';
import { HttpMethod, RouterMethods } from './http';
import { AbstractParsePipe, ParseEmptyPipe } from './validator';

declare module 'express-serve-static-core' {
  interface Request {
    user?: unknown;
  }
}

export const controller = express.Router();
const requestMetadataKey = Symbol('request');

const requestArgumentMetadataKey = Symbol('requestArgument');
const responseArgumentMetadataKey = Symbol('responseArgument');
const pathParamArgumentMetadataKey = Symbol('pathParamArgument');
const queryParamArgumentMetadataKey = Symbol('queryParamArgument');
const bodyArgumentMetadataKey = Symbol('bodyArgument');
const authenticationMetadataKey = Symbol('authenticationArgument');
const cookieArgumentMetadataKey = Symbol('cookieArgument');

const statusCodeMetadataKey = Symbol('statusCode');
const authMetadataKey = Symbol('auth');

/**
 * `Controller` is a class decorator builder aimed at handling HTTP text/html requests
 * It iterates over methods of a class prototype,
 * retrieves metadata associated with request handling, authentication, and status codes.
 * Then, it modifies each method to either send a file as a response or throw an error.
 *
 * @example
 * \@Controller()
 * class MyController { }
 *
 * @returns {ClassDecorator} - it's return class decorator
 */
export function Controller(): ClassDecorator {
  return (constructor: Constructor): void => {
    const { prototype } = constructor;

    Object.getOwnPropertyNames(prototype).forEach((method) => {
      const handlerMetaData: RequestMetadata = Reflect.getMetadata(requestMetadataKey, prototype[method]);
      if (method === 'constructor' || handlerMetaData === undefined) return;
      const auth: AuthenticationMetadata = Reflect.getMetadata(authMetadataKey, prototype[method]);
      const statusCode: number = Reflect.getMetadata(statusCodeMetadataKey, prototype[method]) || 200;

      handlerMetaData.methods.forEach((m: string) => {
        prototype[method] = async (request: Request, response: Response, next: NextFunction) => {
          try {
            const returnView = await handlerMetaData.controller.call(prototype, request, response, next);
            if (typeof returnView === 'string') {
              response.status(statusCode).sendFile(path.join(request.app.get('views'), returnView));
            } else next(new ExpressHelperError(400, 'Invalid View Path Type'));
          } catch (e) {
            next(e);
          }
        };

        if (!auth) controller[m.toLowerCase() as RouterMethods](handlerMetaData.url, prototype[method]);
        else controller[m.toLowerCase() as RouterMethods](handlerMetaData.url, auth.authMiddleware, prototype[method]);
      });
    });
  };
}

/**
 * `RestController` is a class decorator builder aimed at handling HTTP application/json requests
 * It iterates over methods of a class prototype,
 * retrieves metadata associated with request handling, authentication, and status codes.
 * Then, it modifies each method to either send a file as a response or throw an error.
 *
 * @example
 * \@RestController()
 * class MyController { }
 *
 * @returns {ClassDecorator} - it's return class decorator
 */
export const RestController = (): ClassDecorator => {
  return (constructor: Constructor): void => {
    const { prototype } = constructor;

    Object.getOwnPropertyNames(prototype).forEach((method) => {
      const metadata: RequestMetadata = Reflect.getMetadata(requestMetadataKey, prototype[method]);
      if (method === 'constructor' || metadata === undefined) return;
      const auth: AuthenticationMetadata = Reflect.getMetadata(authMetadataKey, prototype[method]);
      const statusCode: number = Reflect.getMetadata(statusCodeMetadataKey, prototype[method]) || 200;

      metadata.methods.forEach((m) => {
        const handler = async (request: Request, response: Response, next: NextFunction): Promise<void> => {
          try {
            const returnValue = await metadata.controller.call(prototype, request, response, next);
            if (returnValue) response.status(statusCode).json(returnValue);
            else response.status(204).send();
          } catch (e) {
            next(e);
          }
        };

        if (!auth) controller[m.toLowerCase() as RouterMethods](metadata.url, handler);
        else controller[m.toLowerCase() as RouterMethods](metadata.url, auth.authMiddleware, handler);
      });
    });
  };
};

/**
 * `argumentsResolvedHandler` is a function that extracts
 * the necessary factors from the handler function of express,
 * injects the instance into the controller function that the user wants,
 * and then returns a proxy handler that invokes the user to the resolved objects.
 *
 * @function
 * @param target - The prototype of the class the method belongs to.
 * @param propertyKey - The name of the method.
 * @param descriptor - The descriptor of the method.
 * @returns {ArgumentResolvedHandler<Request, Response>} - Returns an async function that takes a
 * request and response, resolves and validates the necessary parameters, and invokes the original
 * method with these parameters.
 *
 */
function argumentsResolvedHandler(
  target: any,
  propertyKey: string | symbol,
  descriptor: PropertyDescriptor,
): ArgumentResolvedHandler<Request, Response> {
  const resolvedArguments = new Array(descriptor.value.length);
  const requestMetaData = Reflect.getMetadata(requestArgumentMetadataKey, target, propertyKey);
  const responseMetaData = Reflect.getMetadata(responseArgumentMetadataKey, target, propertyKey);
  const bodyMetaData: BodyMetadata = Reflect.getMetadata(bodyArgumentMetadataKey, target, propertyKey);
  const authenticationMetaData = Reflect.getMetadata(authenticationMetadataKey, target, propertyKey);
  const cookieMetaData = Reflect.getMetadata(cookieArgumentMetadataKey, target, propertyKey);
  const pathParamArgumentMetadata: ParamMetadata[] = Reflect.getMetadata(
    pathParamArgumentMetadataKey,
    target,
    propertyKey,
  );
  const queryParamArgumentMetadata: ParamMetadata[] = Reflect.getMetadata(
    queryParamArgumentMetadataKey,
    target,
    propertyKey,
  );

  return async (request: Request, response: Response): Promise<unknown> => {
    if (requestMetaData !== undefined) resolvedArguments[requestMetaData] = request;
    if (responseMetaData !== undefined) resolvedArguments[responseMetaData] = response;
    if (bodyMetaData !== undefined)
      resolvedArguments[bodyMetaData.paramIndex] = bodyMetaData.validatePipe.pipe(request.body);
    if (authenticationMetadataKey !== undefined) resolvedArguments[authenticationMetaData] = request.user;
    if (pathParamArgumentMetadata !== undefined) {
      pathParamArgumentMetadata.forEach((pathParamMetadata: ParamMetadata) => {
        const param = request.params[pathParamMetadata.value];
        if (param === undefined) throw new ExpressHelperError(400, 'Bad Request');

        resolvedArguments[pathParamMetadata.paramIndex] = pathParamMetadata.validatePipe.pipe(param);
      });
    }
    if (queryParamArgumentMetadata !== undefined) {
      queryParamArgumentMetadata.forEach((queryParamMetadata: ParamMetadata) => {
        const param = request.query[queryParamMetadata.value];
        if (param === undefined) throw new ExpressHelperError(400, 'Bad Request');
        resolvedArguments[queryParamMetadata.paramIndex] = queryParamMetadata.validatePipe.pipe(param);
      });
    }
    if (cookieMetaData !== undefined) {
      if (request.cookies !== undefined) {
        resolvedArguments[bodyMetaData.paramIndex] = cookieMetaData.validatePipe.pipe(
          request.cookies[cookieMetaData.value],
        );
      } else if (request.headers.cookie) {
        const rawCookies = request.headers.cookie.split('; ');
        rawCookies.forEach((c) => {
          const [key, val] = c.split('=');
          if (key === cookieMetaData.value)
            resolvedArguments[bodyMetaData.paramIndex] = cookieMetaData.validatePipe.pipe(val);
        });
        if (resolvedArguments[bodyMetaData.paramIndex] === undefined) {
          throw new ExpressHelperError(400, 'Bad Request');
        }
      }
      request.cookies;
    }
    return descriptor.value(...resolvedArguments);
  };
}

/**
 * `RequestMapping` is a MethodDecorator builder that wraps around all HTTP method request handler method
 * within a class. It sets up the URL route, binds all HTTP methods, and associates the
 * `argumentsResolvedHandler` function with the method.
 *
 * @param url - The URL route to be associated with the decorated method.
 * @returns {MethodDecorator} - A MethodDecorator that should be used to decorate an HTTP request handler
 * @deprecated - no longer support methods that support all methods.
 * @see {Get, Post, Put, Delete}
 */
export function RequestMapping(url: string): MethodDecorator {
  return (target: unknown, propertyKey: string | symbol, descriptor: PropertyDescriptor) => {
    const handler = argumentsResolvedHandler(target, propertyKey, descriptor);

    Reflect.defineMetadata(
      requestMetadataKey,
      {
        url,
        methods: [...HttpMethod.values()],
        name: propertyKey,
        controller: handler,
      },
      descriptor.value,
    );
  };
}

/**
 * `Get` is a MethodDecorator function designed for HTTP GET request handler methods
 * within a class. It associates the specified URL route, binds the GET HTTP method, and
 * connects the `argumentsResolvedHandler` function with the method.
 *
 * The decorator will add metadata to the method, specifying the URL route, binding the GET method,
 * defining the name of the method, and associating the `argumentsResolvedHandler` for handling the request.
 *
 * @example
 * \@RestController
 * class MyController {
 *   \@Get(`/my-route`)
 *   async myMethod() {
 *     // Implementation of the GET request handler
 *   }
 * }
 *
 * @param url - The URL route to be associated with the decorated method.
 * @returns {MethodDecorator} - A MethodDecorator designed for decorating HTTP GET request handler
 * methods within a class.
 */
export function Get(url: string): MethodDecorator {
  return (target: unknown, propertyKey: string | symbol, descriptor: PropertyDescriptor) => {
    const handler = argumentsResolvedHandler(target, propertyKey, descriptor);

    Reflect.defineMetadata(
      requestMetadataKey,
      {
        url,
        methods: [HttpMethod.GET],
        name: propertyKey,
        controller: handler,
      },
      descriptor.value,
    );
  };
}

/**
 * `Post` is a MethodDecorator function designed for HTTP POST request handler methods
 * within a class. It associates the specified URL route, binds the POST HTTP method, and
 * connects the `argumentsResolvedHandler` function with the method.
 *
 * The decorator will add metadata to the method, specifying the URL route, binding the POST method,
 * defining the name of the method, and associating the `argumentsResolvedHandler` for handling the request.
 *
 * @example
 * \@RestController
 * class MyController {
 *   \@Post('/my-route')
 *   async myMethod() {
 *     // Implementation of the POST request handler
 *   }
 * }
 *
 * @param url - The URL route to be associated with the decorated method.
 * @returns {MethodDecorator} - A MethodDecorator designed for decorating HTTP POST request handler
 * methods within a class.
 */
export function Post(url: string): MethodDecorator {
  return (target: unknown, propertyKey: string | symbol, descriptor: PropertyDescriptor) => {
    const handler = argumentsResolvedHandler(target, propertyKey, descriptor);

    Reflect.defineMetadata(
      requestMetadataKey,
      {
        url,
        methods: [HttpMethod.POST],
        name: propertyKey,
        controller: handler,
      },
      descriptor.value,
    );
  };
}

/**
 * `Delete` is a MethodDecorator function designed for HTTP DELETE request handler methods
 * within a class. It associates the specified URL route, binds the DELETE HTTP method, and
 * connects the `argumentsResolvedHandler` function with the method.
 *
 * The decorator will add metadata to the method, specifying the URL route, binding the DELETE method,
 * defining the name of the method, and associating the `argumentsResolvedHandler` for handling the request.
 *
 * @example
 * \@RestController
 * class MyController {
 *   \@Delete('/my-route')
 *   async myMethod() {
 *     // Implementation of the DELETE request handler
 *   }
 * }
 *
 * @param url - The URL route to be associated with the decorated method.
 * @returns {MethodDecorator} - A MethodDecorator designed for decorating HTTP DELETE request handler
 * methods within a class.
 */
export function Delete(url: string): MethodDecorator {
  return (target: unknown, propertyKey: string | symbol, descriptor: PropertyDescriptor): void => {
    const handler = argumentsResolvedHandler(target, propertyKey, descriptor);

    Reflect.defineMetadata(
      requestMetadataKey,
      {
        url,
        methods: [HttpMethod.DELETE],
        name: propertyKey,
        controller: handler,
      },
      descriptor.value,
    );
  };
}

/**
 * `Put` is a MethodDecorator function designed for HTTP PUT request handler methods
 * within a class. It associates the specified URL route, binds the PUT HTTP method, and
 * connects the `argumentsResolvedHandler` function with the method.
 *
 * The decorator will add metadata to the method, specifying the URL route, binding the PUT method,
 * defining the name of the method, and associating the `argumentsResolvedHandler` for handling the request.
 *
 * @example
 * \@RestController
 * class MyController {
 *   \@Put('/my-route')
 *   async myMethod(req: Request, res: Response) {
 *     // Implementation of the PUT request handler
 *   }
 * }
 *
 * @param url - The URL route to be associated with the decorated method.
 * @returns {MethodDecorator} - A MethodDecorator designed for decorating HTTP PUT request handler
 * methods within a class.
 */
export function Put(url: string): MethodDecorator {
  return (target: unknown, propertyKey: string | symbol, descriptor: PropertyDescriptor): void => {
    const handler = argumentsResolvedHandler(target, propertyKey, descriptor);

    Reflect.defineMetadata(
      requestMetadataKey,
      {
        url,
        methods: [HttpMethod.PUT],
        name: propertyKey,
        controller: handler,
      },
      descriptor.value,
    );
  };
}

<<<<<<< HEAD
/**
 * `HttpCode` is a MethodDecorator function that allows you to specify an HTTP status code
 * for the response of a request handler method within a class. When the method is invoked,
 * the provided HTTP code will be set as the response status.
 *
 * The decorator stores the specified status code as metadata on the method. This can be used
 * in conjunction with other decorators like `@Get`, `@Post`, `@Put`, etc., to customize the
 * response code for those HTTP methods.
 *
 * @example
 * \@RestController
 * class MyController {
 *   \@HttpCode(201)
 *   \@Post('/my-route')
 *   async myMethod() {
 *     // Implementation of the request handler
 *   }
 * }
 *
 * @param code - The HTTP status code to be set when the decorated method is invoked.
 * @returns {MethodDecorator} - A MethodDecorator used to specify the response status code for a
 * request handler method.
 */
=======
export function Patch(url: string): MethodDecorator {
  return (target: unknown, propertyKey: string | symbol, descriptor: PropertyDescriptor): void => {
    const handler = argumentsResolvedHandler(target, propertyKey, descriptor);

    Reflect.defineMetadata(
      requestMetadataKey,
      {
        url,
        methods: [HttpMethod.PATCH],
        name: propertyKey,
        controller: handler,
      },
      descriptor.value,
    );
  };
}

export function Head(url: string): MethodDecorator {
  return (target: unknown, propertyKey: string | symbol, descriptor: PropertyDescriptor): void => {
    const handler = argumentsResolvedHandler(target, propertyKey, descriptor);

    Reflect.defineMetadata(
      requestMetadataKey,
      {
        url,
        methods: [HttpMethod.HEAD],
        name: propertyKey,
        controller: handler,
      },
      descriptor.value,
    );
  };
}

export function CONNECT(url: string): MethodDecorator {
  return (target: unknown, propertyKey: string | symbol, descriptor: PropertyDescriptor): void => {
    const handler = argumentsResolvedHandler(target, propertyKey, descriptor);

    Reflect.defineMetadata(
      requestMetadataKey,
      {
        url,
        methods: [HttpMethod.CONNECT],
        name: propertyKey,
        controller: handler,
      },
      descriptor.value,
    );
  };
}

export function Options(url: string): MethodDecorator {
  return (target: unknown, propertyKey: string | symbol, descriptor: PropertyDescriptor): void => {
    const handler = argumentsResolvedHandler(target, propertyKey, descriptor);

    Reflect.defineMetadata(
      requestMetadataKey,
      {
        url,
        methods: [HttpMethod.OPTIONS],
        name: propertyKey,
        controller: handler,
      },
      descriptor.value,
    );
  };
}

export function Trace(url: string): MethodDecorator {
  return (target: unknown, propertyKey: string | symbol, descriptor: PropertyDescriptor): void => {
    const handler = argumentsResolvedHandler(target, propertyKey, descriptor);

    Reflect.defineMetadata(
      requestMetadataKey,
      {
        url,
        methods: [HttpMethod.TRACE],
        name: propertyKey,
        controller: handler,
      },
      descriptor.value,
    );
  };
}

>>>>>>> e4f64f61
export const HttpCode = (code: number): MethodDecorator => {
  return (target: unknown, propertyKey: string | symbol, descriptor: PropertyDescriptor): void => {
    Reflect.defineMetadata(statusCodeMetadataKey, code, descriptor.value);
  };
};

/**
 * `Req` is a ParameterDecorator function designed for use within request handler methods of a class.
 * It marks the parameter as the one that should receive the Express `Request` instance.
 *
 * When the handler method is invoked, the `Request` object from Express will be automatically
 * injected into the decorated parameter, allowing the developer to access all properties and
 * methods of the `Request` object.
 *
 * The decorator stores metadata on the method's parameter indicating it as the designated receiver
 * of the `Request` instance.
 *
 * @example
 * \@RestController
 * class MyController {
 *   \@Get('/my-route')
 *   async myMethod(@Req() req: Request) {
 *     // Implementation of request handler
 *   }
 * }
 *
 * @returns {ParameterDecorator} - A ParameterDecorator used to specify that the decorated parameter
 * should receive the Express `Request` instance.
 */
export const Req = (): ParameterDecorator => {
  return (target: any, propertyKey: string | symbol, parameterIndex: number): void => {
    Reflect.defineMetadata(requestArgumentMetadataKey, parameterIndex, target, propertyKey);
  };
};

/**
 * `Res` is a ParameterDecorator function designed for use within request handler methods of a class.
 * It marks the parameter as the one that should receive the Express `Response` instance.
 *
 * When the handler method is invoked, the `Response` object from Express will be automatically
 * injected into the decorated parameter, allowing the developer to access all properties and
 * methods of the `Response` object, and consequently send a response to the client.
 *
 * The decorator stores metadata on the method's parameter indicating it as the designated receiver
 * of the `Response` instance.
 *
 * @example
 * \@RestController
 * class MyController {
 *   \@Get('/my-route')
 *   async myMethod(@Res() res: Response) {
 *     res.send('Hello, World!');
 *     // Implementation of the GET request handler
 *   }
 * }
 *
 * @returns {ParameterDecorator} - A ParameterDecorator used to specify that the decorated parameter
 * should receive the Express `Response` instance.
 *
 */
export const Res = (): ParameterDecorator => {
  return (target: any, propertyKey: string | symbol, parameterIndex: number): void => {
    Reflect.defineMetadata(responseArgumentMetadataKey, parameterIndex, target, propertyKey);
  };
};

/**
 * `Body` is a ParameterDecorator function that marks a parameter within a request handler method
 * to receive the parsed body object from an Express request. Optionally, it allows the developer
 * to specify a validation and transformation pipe to process the body data before it's assigned to
 * the decorated parameter.
 *
 * This decorator stores metadata on the method's parameter indicating it as the designated receiver
 * of the parsed request body and any associated pipe for validation and transformation.
 *
 * The provided pipe is responsible for both validation and transformation of the incoming body data.
 *
 * @example
 * \@RestController
 * class MyController {
 *   \@Post('/create')
 *   async createItem(@Body(ParseIntPipe) body: number) {
 *     // Implementation of request handler.
 *   }
 * }
 *
 * @param pipe - An optional validation and transformation pipe. By default, `ParseEmptyPipe` is used.
 * @returns {ParameterDecorator} - A ParameterDecorator designed to specify that the decorated
 * parameter should receive the parsed body from an Express request, potentially after processing
 * through the provided pipe.
 */
export const Body = (pipe: AbstractParsePipe<unknown> = ParseEmptyPipe): ParameterDecorator => {
  return (target: any, propertyKey: string | symbol, parameterIndex: number): void => {
    Reflect.defineMetadata(
      bodyArgumentMetadataKey,
      { paramIndex: parameterIndex, validatePipe: pipe },
      target,
      propertyKey,
    );
  };
};

/**
 * `Param` is a ParameterDecorator function that marks a parameter within a request handler method
 * to receive the specified path parameter from an Express route. Optionally, it allows the developer
 * to provide a validation and transformation pipe to process the path parameter before it's passed to
 * the decorated parameter.
 *
 * The decorator aggregates any existing path parameters, then adds the new path parameter
 * and any associated pipe for validation and transformation.
 *
 * The provided pipe is responsible for both validation and transformation of the incoming path parameter.
 *
 * @example
 * \@RestController
 * class MyController {
 *   \@Get('/:id')
 *   async getItem(@Param('id', ParseIntPipe) id: number) {
 *     // Now, `id` is guaranteed to be a number due to the ParseIntPipe transformation.
 *     // Implementation of request handler.
 *   }
 * }
 *
 * @param value - The name of the path parameter to extract from the route.
 * @param pipe - An optional validation and transformation pipe. By default, `ParseEmptyPipe` is used.
 * @returns {ParameterDecorator} - A ParameterDecorator designed to extract and potentially process
 * a path parameter from an Express route before passing it to the decorated parameter.
 */
export const Param = (value: string, pipe: AbstractParsePipe<unknown> = ParseEmptyPipe): ParameterDecorator => {
  return (target: any, propertyKey: string | symbol, parameterIndex: number): void => {
    const existingPathParam: ParamMetadata[] =
      Reflect.getMetadata(pathParamArgumentMetadataKey, target, propertyKey) || [];
    existingPathParam.push({
      value: value,
      paramIndex: parameterIndex,
      validatePipe: pipe,
    });
    Reflect.defineMetadata(pathParamArgumentMetadataKey, existingPathParam, target, propertyKey);
  };
};

/**
 * `Query` is a ParameterDecorator function that designates a parameter within a request handler method
 * to extract the specified query parameter from an Express request URL. Additionally, developers can
 * optionally specify a validation and transformation pipe to process the query parameter before passing
 * it to the decorated parameter.
 *
 * The decorator aggregates any existing query parameters, then appends the new query parameter
 * and any associated pipe for validation and transformation.
 *
 * The provided pipe is responsible for both the validation and transformation of the received query parameter.
 *
 * @example
 * \@RestController
 * class MyController {
 *   \@Get('/items')
 *   async getItems(@Query('limit', ParseIntPipe) limit: number) {
 *     // Now, `limit` is guaranteed to be a number due to the ParseIntPipe transformation.
 *     // Implementation of the GET request handler.
 *   }
 * }
 *
 * @param value - The name of the query parameter to extract from the request URL.
 * @param pipe - An optional validation and transformation pipe. By default, `ParseEmptyPipe` is used.
 * @returns {ParameterDecorator} - A ParameterDecorator constructed to fetch and optionally process
 * a query parameter from an Express request URL before providing it to the decorated parameter.
 */
export const Query = (value: string, pipe: AbstractParsePipe<unknown> = ParseEmptyPipe): ParameterDecorator => {
  return (target: any, propertyKey: string | symbol, parameterIndex: number): void => {
    const existingQueryParam: ParamMetadata[] =
      Reflect.getMetadata(queryParamArgumentMetadataKey, target, propertyKey) || [];
    existingQueryParam.push({
      value: value,
      paramIndex: parameterIndex,
      validatePipe: pipe,
    });
    Reflect.defineMetadata(queryParamArgumentMetadataKey, existingQueryParam, target, propertyKey);
  };
};

/**
 * `AuthenticatedUser` is a ParameterDecorator that facilitates the easy extraction of
 * the authenticated user information stored within `request.user` by the `UseGuard` middleware.
 *
 * When the `AuthenticatedUser` decorator is applied to a parameter in a request handler method,
 * the method is signaled to receive the authenticated user data from the `request.user` property.
 * This allows for concise and clear access to the authenticated user's details.
 *
 * This decorator is especially useful in conjunction with the `UseGuard` decorator, which handles
 * the actual authentication process and stores the authentication result in `request.user`.
 *
 * @example
 * \@RestController
 * class MyController {
 *   \@UseGuard(myAuthMiddleware)
 *   \@Get('/user-details')
 *   async userDetails(@AuthenticatedUser() user: User) {
 *     // `user` now contains the authenticated user's information.
 *     // Implementation for returning the authenticated user's details.
 *   }
 * }
 *
 * @returns {ParameterDecorator} - A ParameterDecorator designed to extract the authenticated
 * user's details from `request.user` and provide it to the decorated parameter.
 */
export const AuthenticatedUser = (): ParameterDecorator => {
  return (target: any, propertyKey: string | symbol, parameterIndex: number): void => {
    Reflect.defineMetadata(authenticationMetadataKey, parameterIndex, target, propertyKey);
  };
};

/**
 * `UseGuard` is a MethodDecorator function that allows for the attachment of an authentication middleware
 * to a specific request handler method. The provided authentication middleware performs necessary
 * authentication processes and, if successful, stores the authentication information within `request.user`.
 *
 * Once the middleware completes the authentication checks and updates `request.user`,
 * the request is forwarded to the method it decorates. If the authentication process fails,
 * it's the middleware's responsibility to handle the error appropriately.
 *
 * @example
 * \@RestController
 * class MyController {
 *   \@UseGuard(myAuthMiddleware)
 *   \@Get('/secure-endpoint')
 *   async secureEndpoint(@Req() req: Request) {
 *     // Use `req.user` for authenticated user information.
 *     // Implementation of the GET request handler for authenticated users.
 *   }
 * }
 *
 * @param authMiddleware - The authentication middleware to be invoked before the decorated method.
 * @returns {MethodDecorator} - A MethodDecorator constructed to apply the provided authentication
 * middleware before executing the decorated method.
 */
export function UseGuard(authMiddleware: Handler): MethodDecorator {
  return (target: unknown, propertyKey: string | symbol, descriptor: PropertyDescriptor) => {
    Reflect.defineMetadata(authMetadataKey, { authMiddleware: authMiddleware }, descriptor.value);
  };
}

export function Cookie(value: string, pipe: AbstractParsePipe<unknown> = ParseEmptyPipe): ParameterDecorator {
  return (target: any, propertyKey: string | symbol, parameterIndex: number) => {
    Reflect.defineMetadata(
      cookieArgumentMetadataKey,
      { value: value, paramIndex: parameterIndex, validatePipe: pipe },
      propertyKey,
    );
  };
}

export const seekController = async (dir: string) => {
  const dirFile = fs.readdirSync(dir);
  for (const f of dirFile) {
    const filePath = path.join(dir, f);
    const stat = fs.statSync(filePath);

    if (stat.isDirectory()) await seekController(filePath);
    else import(filePath);
  }
};<|MERGE_RESOLUTION|>--- conflicted
+++ resolved
@@ -377,7 +377,91 @@
   };
 }
 
-<<<<<<< HEAD
+export function Patch(url: string): MethodDecorator {
+  return (target: unknown, propertyKey: string | symbol, descriptor: PropertyDescriptor): void => {
+    const handler = argumentsResolvedHandler(target, propertyKey, descriptor);
+
+    Reflect.defineMetadata(
+      requestMetadataKey,
+      {
+        url,
+        methods: [HttpMethod.PATCH],
+        name: propertyKey,
+        controller: handler,
+      },
+      descriptor.value,
+    );
+  };
+}
+
+export function Head(url: string): MethodDecorator {
+  return (target: unknown, propertyKey: string | symbol, descriptor: PropertyDescriptor): void => {
+    const handler = argumentsResolvedHandler(target, propertyKey, descriptor);
+
+    Reflect.defineMetadata(
+      requestMetadataKey,
+      {
+        url,
+        methods: [HttpMethod.HEAD],
+        name: propertyKey,
+        controller: handler,
+      },
+      descriptor.value,
+    );
+  };
+}
+
+export function CONNECT(url: string): MethodDecorator {
+  return (target: unknown, propertyKey: string | symbol, descriptor: PropertyDescriptor): void => {
+    const handler = argumentsResolvedHandler(target, propertyKey, descriptor);
+
+    Reflect.defineMetadata(
+      requestMetadataKey,
+      {
+        url,
+        methods: [HttpMethod.CONNECT],
+        name: propertyKey,
+        controller: handler,
+      },
+      descriptor.value,
+    );
+  };
+}
+
+export function Options(url: string): MethodDecorator {
+  return (target: unknown, propertyKey: string | symbol, descriptor: PropertyDescriptor): void => {
+    const handler = argumentsResolvedHandler(target, propertyKey, descriptor);
+
+    Reflect.defineMetadata(
+      requestMetadataKey,
+      {
+        url,
+        methods: [HttpMethod.OPTIONS],
+        name: propertyKey,
+        controller: handler,
+      },
+      descriptor.value,
+    );
+  };
+}
+
+export function Trace(url: string): MethodDecorator {
+  return (target: unknown, propertyKey: string | symbol, descriptor: PropertyDescriptor): void => {
+    const handler = argumentsResolvedHandler(target, propertyKey, descriptor);
+
+    Reflect.defineMetadata(
+      requestMetadataKey,
+      {
+        url,
+        methods: [HttpMethod.TRACE],
+        name: propertyKey,
+        controller: handler,
+      },
+      descriptor.value,
+    );
+  };
+}
+
 /**
  * `HttpCode` is a MethodDecorator function that allows you to specify an HTTP status code
  * for the response of a request handler method within a class. When the method is invoked,
@@ -401,93 +485,6 @@
  * @returns {MethodDecorator} - A MethodDecorator used to specify the response status code for a
  * request handler method.
  */
-=======
-export function Patch(url: string): MethodDecorator {
-  return (target: unknown, propertyKey: string | symbol, descriptor: PropertyDescriptor): void => {
-    const handler = argumentsResolvedHandler(target, propertyKey, descriptor);
-
-    Reflect.defineMetadata(
-      requestMetadataKey,
-      {
-        url,
-        methods: [HttpMethod.PATCH],
-        name: propertyKey,
-        controller: handler,
-      },
-      descriptor.value,
-    );
-  };
-}
-
-export function Head(url: string): MethodDecorator {
-  return (target: unknown, propertyKey: string | symbol, descriptor: PropertyDescriptor): void => {
-    const handler = argumentsResolvedHandler(target, propertyKey, descriptor);
-
-    Reflect.defineMetadata(
-      requestMetadataKey,
-      {
-        url,
-        methods: [HttpMethod.HEAD],
-        name: propertyKey,
-        controller: handler,
-      },
-      descriptor.value,
-    );
-  };
-}
-
-export function CONNECT(url: string): MethodDecorator {
-  return (target: unknown, propertyKey: string | symbol, descriptor: PropertyDescriptor): void => {
-    const handler = argumentsResolvedHandler(target, propertyKey, descriptor);
-
-    Reflect.defineMetadata(
-      requestMetadataKey,
-      {
-        url,
-        methods: [HttpMethod.CONNECT],
-        name: propertyKey,
-        controller: handler,
-      },
-      descriptor.value,
-    );
-  };
-}
-
-export function Options(url: string): MethodDecorator {
-  return (target: unknown, propertyKey: string | symbol, descriptor: PropertyDescriptor): void => {
-    const handler = argumentsResolvedHandler(target, propertyKey, descriptor);
-
-    Reflect.defineMetadata(
-      requestMetadataKey,
-      {
-        url,
-        methods: [HttpMethod.OPTIONS],
-        name: propertyKey,
-        controller: handler,
-      },
-      descriptor.value,
-    );
-  };
-}
-
-export function Trace(url: string): MethodDecorator {
-  return (target: unknown, propertyKey: string | symbol, descriptor: PropertyDescriptor): void => {
-    const handler = argumentsResolvedHandler(target, propertyKey, descriptor);
-
-    Reflect.defineMetadata(
-      requestMetadataKey,
-      {
-        url,
-        methods: [HttpMethod.TRACE],
-        name: propertyKey,
-        controller: handler,
-      },
-      descriptor.value,
-    );
-  };
-}
-
->>>>>>> e4f64f61
 export const HttpCode = (code: number): MethodDecorator => {
   return (target: unknown, propertyKey: string | symbol, descriptor: PropertyDescriptor): void => {
     Reflect.defineMetadata(statusCodeMetadataKey, code, descriptor.value);
